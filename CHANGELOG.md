# Change Log

## [Unreleased]

- The extension now supports Shiny for R apps. (#30)
- The [Python VS Code extension](https://marketplace.visualstudio.com/items?itemName=ms-python.python) is now a soft dependency and is no longer installed by default with the Shiny for VS Code extension. (#30)
- Added a new setting, `shiny.previewType`, to control where the Shiny app preview should be opened. (#40)
- Added a new `shinyexpress` snippet to quickly create a basic Shiny Express app in Python. (#42)
- The extension now correctly escapes commands on PowerShell 7 where the binary is named `pwsh.exe`. (#48)
<<<<<<< HEAD
- Fixed a bug that would doubly-escape paths with spaces when launching Shiny apps on Windows via `cmd.exe`. ([#46](https://github.com/posit-dev/shiny-vscode/issues/46))
=======
- The extension can now create Shinylive links or save apps from Shinylive links (#44):
  - **Create ShinyLive Link from Active File** creates a Shinylive link from the active file (Command Palette).
  - **Create ShinyLive Link from Selected Files** creates a Shinylive link from the selected files or directories in the right-click context menu of the File Explorer.
  - **Save App from Shinylive Link** saves an app and its files from a Shinylive link (Command Palette).
>>>>>>> c894fa8d

## 0.1.6

- "Run Shiny App" now works with Python executable paths that have spaces or other special characters. (#26)
- "Run Shiny App" now starts a fresh console for each run (and closes the last console it started), so that the app's output is not mixed with the output of previous runs. (#27)
- Improved compatibility with GitHub Codespaces. (#27)

## 0.1.5

- Recognize files named \*-app.py and \*\_app.py as potentially Shiny apps, enabling the "Run Shiny App" and "Debug Shiny App" buttons. (We continue to recognize app.py, app-\*.py, and app\_\*.py.) (#19)
- Stop using an exported API from the ms-python.python extension that has been deprecated and replaced. (#19)

## 0.1.4

- No code changes; required a new version number to recover from continuous integration issue.

## 0.1.3

- Add "Debug Shiny App" button to launch Shiny apps under the Python debugger. (#17)

## 0.1.2

- Recognize files named app-\*.py and app\_\*.py as potentially Shiny apps (and enabling the "Run Shiny App" button).

## 0.1.1

- Compatibility with VS Code instances that are hosted by Posit Workbench.

## 0.1.0

- Fix Windows compatibility (issue #7, thanks @djsmith17).

## 0.0.4

- The default value for `shiny.python.port` is now `0`, which means "choose an unused port at runtime". This is convenient for running multiple apps simultaneously on the same machine. For convenience, the extension remembers each VS Code Workspace's most recent random port, and tries to use it if available.

## 0.0.3

- Initial release<|MERGE_RESOLUTION|>--- conflicted
+++ resolved
@@ -7,14 +7,11 @@
 - Added a new setting, `shiny.previewType`, to control where the Shiny app preview should be opened. (#40)
 - Added a new `shinyexpress` snippet to quickly create a basic Shiny Express app in Python. (#42)
 - The extension now correctly escapes commands on PowerShell 7 where the binary is named `pwsh.exe`. (#48)
-<<<<<<< HEAD
-- Fixed a bug that would doubly-escape paths with spaces when launching Shiny apps on Windows via `cmd.exe`. ([#46](https://github.com/posit-dev/shiny-vscode/issues/46))
-=======
 - The extension can now create Shinylive links or save apps from Shinylive links (#44):
   - **Create ShinyLive Link from Active File** creates a Shinylive link from the active file (Command Palette).
   - **Create ShinyLive Link from Selected Files** creates a Shinylive link from the selected files or directories in the right-click context menu of the File Explorer.
   - **Save App from Shinylive Link** saves an app and its files from a Shinylive link (Command Palette).
->>>>>>> c894fa8d
+- Fixed a bug that would doubly-escape paths with spaces when launching Shiny apps on Windows via `cmd.exe`. ([#46](https://github.com/posit-dev/shiny-vscode/issues/46))
 
 ## 0.1.6
 
