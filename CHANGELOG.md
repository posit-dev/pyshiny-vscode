--- conflicted
+++ resolved
@@ -6,14 +6,11 @@
 - The [Python VS Code extension](https://marketplace.visualstudio.com/items?itemName=ms-python.python) is now a soft dependency and is no longer installed by default with the Shiny for VS Code extension. (#30)
 - Added a new setting, `shiny.previewType`, to control where the Shiny app preview should be opened. (#40)
 - Added a new `shinyexpress` snippet to quickly create a basic Shiny Express app in Python. (#42)
-<<<<<<< HEAD
+- The extension now correctly escapes commands on PowerShell 7 where the binary is named `pwsh.exe`. (#48)
 - The extension can now create Shinylive links or save apps from Shinylive links (#44):
   - **Create ShinyLive Link from Active File** creates a Shinylive link from the active file (Command Palette).
   - **Create ShinyLive Link from Selected Files** creates a Shinylive link from the selected files or directories in the right-click context menu of the File Explorer.
   - **Save App from Shinylive Link** saves an app and its files from a Shinylive link (Command Palette).
-=======
-- The extension now correctly escapes commands on PowerShell 7 where the binary is named `pwsh.exe`. (#48)
->>>>>>> f14bb523
 
 ## 0.1.6
 
